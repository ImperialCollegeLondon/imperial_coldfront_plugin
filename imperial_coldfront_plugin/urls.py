"""Plugin URL configuration."""

<<<<<<< HEAD
from django.urls import path

from . import views

urlpatterns = [
    path(
        "group/<int:user_pk>/members/", views.group_members_view, name="group_members"
    ),
]
=======
# just ignore type issue for now, will sort itself out when we add urlpatterns later
urlpatterns = []  # type: ignore[var-annotated]
>>>>>>> 0aedf686
<|MERGE_RESOLUTION|>--- conflicted
+++ resolved
@@ -1,6 +1,5 @@
 """Plugin URL configuration."""
 
-<<<<<<< HEAD
 from django.urls import path
 
 from . import views
@@ -9,8 +8,4 @@
     path(
         "group/<int:user_pk>/members/", views.group_members_view, name="group_members"
     ),
-]
-=======
-# just ignore type issue for now, will sort itself out when we add urlpatterns later
-urlpatterns = []  # type: ignore[var-annotated]
->>>>>>> 0aedf686
+]