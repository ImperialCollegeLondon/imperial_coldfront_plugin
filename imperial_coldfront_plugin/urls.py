--- conflicted
+++ resolved
@@ -61,14 +61,13 @@
         name="add_rdf_storage_allocation",
     ),
     path(
-<<<<<<< HEAD
         "load_departments/",
         views.load_departments,
         name="load_departments",
-=======
+    ),
+    path(
         "list_tasks/<str:group>/",
         views.task_stat_view,
         name="list_tasks",
->>>>>>> f8702e6c
     ),
 ]