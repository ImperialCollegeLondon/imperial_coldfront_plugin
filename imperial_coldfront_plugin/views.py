--- conflicted
+++ resolved
@@ -169,9 +169,8 @@
         form = TermsAndConditionsForm()
     return render(
         request=request,
-<<<<<<< HEAD
-        context={"inviter": group.owner, "group": group.name},
-        template_name="imperial_coldfront_plugin/accept_group_invite.html",
+        context={"inviter": group.owner, "group": group.name, "form": form},
+        template_name="imperial_coldfront_plugin/member_terms_and_conditions.html",
     )
 
 
@@ -192,10 +191,6 @@
 
     return redirect(
         reverse("imperial_coldfront_plugin:group_members", args=[group.owner.pk])
-    )
-=======
-        context={"inviter": group.owner, "group": group.name, "form": form},
-        template_name="imperial_coldfront_plugin/member_terms_and_conditions.html",
     )
 
 
@@ -232,5 +227,4 @@
             user=user, uid=user.unixuid, group=user.researchgroup_set.get()
         )
 
-    return HttpResponse(passwd)
->>>>>>> 71c9f700
+    return HttpResponse(passwd)