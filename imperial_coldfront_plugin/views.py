"""Plugin views."""

from django.conf import settings
from django.contrib.auth import get_user_model
from django.contrib.auth.decorators import login_required
from django.core.signing import BadSignature, SignatureExpired, TimestampSigner
from django.http import (
    HttpRequest,
    HttpResponse,
    HttpResponseBadRequest,
    HttpResponseForbidden,
)
from django.shortcuts import get_object_or_404, redirect, render
from django.urls import reverse

from .forms import GroupMembershipForm, TermsAndConditionsForm, UserSearchForm
from .microsoft_graph_client import get_graph_api_client
from .models import GroupMembership, ResearchGroup
from .policy import user_eligible_for_hpc_access
from .utils import send_email_in_background

User = get_user_model()


@login_required
def group_members_view(request: HttpRequest, user_pk: int) -> HttpResponse:
    """Display the members of a research group for a specific user.

    This view retrieves and displays all members associated with a research group
    where the specified user (identified by `user_pk`) is the owner. Access is
    restricted to either the group owner, an administrator, or a manager.
    Unauthorised users will receive a permission denied response.

    The view also checks if the specified user has Principal Investigator (PI) status
    (via the `is_pi` attribute). If the user is not a PI, the view will render a
    message indicating that the user does not own a group.

    Args:
        request (HttpRequest): The HTTP request object containing metadata about the
            request.
        user_pk (int): The primary key of the user who owns the research group to be
            displayed.

    Returns:
        HttpResponse: If access is permitted, renders `group_members.html`
                      displaying the group members.
                      If the logged-in user is unauthorised, returns a
                      `HttpResponseForbidden`.
                      If the user is not a PI, renders `no_group.html` with an
                      appropriate message.

    Raises:
        Http404: If no user is found with the provided `user_pk`.
    """
    user = get_object_or_404(User, pk=user_pk)

    if request.user != user and not request.user.is_superuser:
        return HttpResponseForbidden("Permission denied")

    if not user.userprofile.is_pi:
        return render(request, "no_group.html", {"message": "You do not own a group."})

    group_members = GroupMembership.objects.filter(group__owner=user)
    is_manager = GroupMembership.objects.filter(
        group__owner=user, member=request.user, is_manager=True
    ).exists()

    return render(
        request,
        "group_members.html",
        {
            "group_members": group_members,
            "is_manager": is_manager,
        },
    )


@login_required
def check_access(request: HttpRequest):
    """Informational view displaying the user's current access to RCS resources."""
    if request.user.userprofile.is_pi:
        message = "You have access to RCS resources as a PI."
    elif request.user.is_superuser:
        message = "You have access to RCS resources as an administrator."
    else:
        try:
            group_membership = GroupMembership.objects.get(member=request.user)
            message = (
                "You have been granted access to the RCS compute cluster as a member "
                "of the research group of "
                f"{group_membership.group.owner.get_full_name()}."
            )
        except GroupMembership.DoesNotExist:
            message = "You do not currently have access to the RCS compute cluster."

    return render(
        request, "imperial_coldfront_plugin/check_access.html", dict(message=message)
    )


@login_required
def user_search(request: HttpRequest) -> HttpResponse:
    """Simple search interface to find users eligible to join a ResearchGroup."""
    if request.method == "POST":
        form = UserSearchForm(request.POST)
        if form.is_valid():
            search_query = form.cleaned_data["search"]
            graph_client = get_graph_api_client()
            search_results = graph_client.user_search(search_query)
            filtered_results = [
                user for user in search_results if user_eligible_for_hpc_access(user)
            ]
            return render(
                request,
                "imperial_coldfront_plugin/user_search.html",
                dict(form=form, search_results=filtered_results),
            )
    else:
        form = UserSearchForm()

    return render(
        request, "imperial_coldfront_plugin/user_search.html", dict(form=form)
    )


@login_required
def send_group_invite(request: HttpRequest) -> HttpResponse:
    """Invite an individual to a group."""
    if (
        not ResearchGroup.objects.filter(owner=request.user).exists()
        and not GroupMembership.objects.filter(
            member=request.user, is_manager=True
        ).exists()
    ):
        return HttpResponseForbidden("You are not a group owner.")

    if request.method == "POST":
        form = GroupMembershipForm(request.POST)

        if form.is_valid():
            username = form.cleaned_data["username"]
            graph_client = get_graph_api_client()
            user_profile = graph_client.user_profile(username)

            if not user_eligible_for_hpc_access(user_profile):
                return HttpResponseBadRequest("User not found or not eligible")

            invitee_email = user_profile["email"]

            # Create invitation URL.
            signer = TimestampSigner()
            token = signer.sign_object(
                {
                    "inviter_pk": request.user.pk,
                    "invitee_email": invitee_email,
                }
            )
            invite_url = request.build_absolute_uri(
                reverse("imperial_coldfront_plugin:accept_group_invite", args=[token])
            )
            send_email_in_background(
                [invitee_email],
                "HPC Access Invitation",
                "You've been invited to join the access group of "
                f"{request.user.get_full_name()} ({request.user.email})\n\n"
                f"Click the following link to accept the invitation:\n{invite_url}",
            )
            return render(
                request,
                "imperial_coldfront_plugin/invite_sent.html",
                dict(invitee_email=invitee_email),
            )
    return HttpResponseBadRequest("Invalid data")


@login_required
def accept_group_invite(request: HttpRequest, token: str) -> HttpResponse:
    """Accept invitation to a group.

    Args:
        request: The HTTP request object containing metadata about the request.
        token: The token that was sent to the invitee.
    """
    signer = TimestampSigner()

    # Validate token.
    try:
        invite = signer.unsign_object(token, max_age=settings.INVITATION_TOKEN_TIMEOUT)
    except SignatureExpired:
        return HttpResponseBadRequest("Expired token")
    except BadSignature:
        return HttpResponseBadRequest("Bad token")

    # Check the correct user is using the token.
    if invite["invitee_email"] != request.user.email:
        return HttpResponseForbidden(
            "The invite token is not associated with this email address."
        )

    group = ResearchGroup.objects.get(owner__pk=invite["inviter_pk"])

    if request.method == "POST":
        form = TermsAndConditionsForm(request.POST)
        # Check if the user has accepted the terms and conditions.
        if form.is_valid():
            # Update group membership in the database.
            GroupMembership.objects.get_or_create(group=group, member=request.user)
            return render(
                request=request,
                template_name="imperial_coldfront_plugin/accept_group_invite.html",
                context={"inviter": group.owner, "group": group.name},
            )
    else:
        form = TermsAndConditionsForm()
    return render(
        request=request,
        context={"inviter": group.owner, "group": group.name, "form": form},
        template_name="imperial_coldfront_plugin/member_terms_and_conditions.html",
    )


@login_required
def remove_group_member(request: HttpRequest, group_membership_pk: int) -> HttpResponse:
    """Remove a member from a research group.

    Returns:
        HttpResponse: Redirects to the group members view.
    """
    group_membership = get_object_or_404(GroupMembership, pk=group_membership_pk)
    group = group_membership.group

    if (
        request.user != group.owner
        and not request.user.is_superuser
        and not GroupMembership.objects.filter(
            group=group, member=request.user, is_manager=True
        ).exists()
    ):
        return HttpResponseForbidden("Permission denied")

    if group_membership.member == request.user:
        return HttpResponseForbidden("You cannot remove yourself from the group.")

    group_membership.delete()

    return redirect(
        reverse("imperial_coldfront_plugin:group_members", args=[group.owner.pk])
    )


def get_active_users(request: HttpRequest) -> HttpResponse:
    """Get the active users in unix passwd format.

    Note: the UnixUID must exist for each user in a group and the group owner, this view
    ignores users that do not have a UnixUID.

    Args:
        request: The HTTP request object containing metadata about the request.
    """
    passwd = ""
    format_str = (
        "{user.username}:x:{uid.identifier}:{group.gid}:{user.first_name} "
        "{user.last_name}:/rds/general/user/{user.username}/home:/bin/bash\n"
    )
    qs = (
        User.objects.filter(groupmembership__isnull=False)
        .filter(unixuid__isnull=False)
        .distinct()
    )
    for user in qs:
        passwd += format_str.format(
            user=user, uid=user.unixuid, group=user.groupmembership_set.get().group
        )
    for user in (
        User.objects.filter(userprofile__is_pi=True)
        .filter(unixuid__isnull=False)
        .distinct()
        .difference(qs)
    ):
        passwd += format_str.format(
            user=user, uid=user.unixuid, group=user.researchgroup_set.get()
        )

    return HttpResponse(passwd)


@login_required
def make_group_manager(request: HttpRequest, group_membership_pk: int) -> HttpResponse:
    """Make a group member a manager.

    Args:
        request: The HTTP request object containing metadata about the request.
        group_membership_pk: The primary key of the group membership to be updated.
    """
    group_membership = get_object_or_404(GroupMembership, pk=group_membership_pk)
    group = group_membership.group

    if (
        request.user != group.owner
        and not request.user.is_superuser
        and not GroupMembership.objects.filter(
            group=group, member=request.user
        ).exists()
    ):
        return HttpResponseForbidden("Permission denied")

    group_membership.is_manager = True
    group_membership.save()

<<<<<<< HEAD
    send_email_in_background(
        [group.owner.email],
        "New group manager",
        f"{group_membership.member.get_full_name()} has been made a manager of your group.",  # noqa: E501
    )
    send_email_in_background(
        [(group_membership.member.email)],
        f"HPC {group.name} group update",
        f"You have been made a manager of the group {group.name}.",
    )

=======
>>>>>>> f5d5d4d3
    return redirect(
        reverse("imperial_coldfront_plugin:group_members", args=[group.owner.pk])
    )


@login_required
def remove_group_manager(
    request: HttpRequest, group_membership_pk: int
) -> HttpResponse:
    """Remove a group manager.

    Args:
        request: The HTTP request object containing metadata about the request.
        group_membership_pk: The primary key of the group membership to be updated.
    """
    group_membership = get_object_or_404(GroupMembership, pk=group_membership_pk)
    group = group_membership.group

    if (
        request.user != group.owner
        and not request.user.is_superuser
        and not GroupMembership.objects.filter(
            group=group, member=request.user
        ).exists()
    ):
        return HttpResponseForbidden("Permission denied")

    group_membership.is_manager = False
    group_membership.save()

<<<<<<< HEAD
    send_email_in_background(
        [group.owner.email],
        "Group manager removed",
        f"{group_membership.member.get_full_name()} has been removed as manager of your group.",  # noqa: E501
    )
    send_email_in_background(
        [(group_membership.member.email)],
        f"HPC {group.name} group update",
        f"You have been removed as a manager of the group {group.name}.",
    )

=======
>>>>>>> f5d5d4d3
    return redirect(
        reverse("imperial_coldfront_plugin:group_members", args=[group.owner.pk])
    )<|MERGE_RESOLUTION|>--- conflicted
+++ resolved
@@ -307,7 +307,6 @@
     group_membership.is_manager = True
     group_membership.save()
 
-<<<<<<< HEAD
     send_email_in_background(
         [group.owner.email],
         "New group manager",
@@ -318,9 +317,7 @@
         f"HPC {group.name} group update",
         f"You have been made a manager of the group {group.name}.",
     )
-
-=======
->>>>>>> f5d5d4d3
+    
     return redirect(
         reverse("imperial_coldfront_plugin:group_members", args=[group.owner.pk])
     )
@@ -351,7 +348,6 @@
     group_membership.is_manager = False
     group_membership.save()
 
-<<<<<<< HEAD
     send_email_in_background(
         [group.owner.email],
         "Group manager removed",
@@ -362,9 +358,6 @@
         f"HPC {group.name} group update",
         f"You have been removed as a manager of the group {group.name}.",
     )
-
-=======
->>>>>>> f5d5d4d3
     return redirect(
         reverse("imperial_coldfront_plugin:group_members", args=[group.owner.pk])
     )