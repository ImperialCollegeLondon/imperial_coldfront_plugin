--- conflicted
+++ resolved
@@ -169,13 +169,8 @@
         form = TermsAndConditionsForm()
     return render(
         request=request,
-<<<<<<< HEAD
         context={"inviter": group.owner, "group": group.name, "form": form},
         template_name="imperial_coldfront_plugin/member_terms_and_conditions.html",
-    )
-=======
-        context={"inviter": group.owner, "group": group.name},
-        template_name="imperial_coldfront_plugin/accept_group_invite.html",
     )
 
 
@@ -212,5 +207,4 @@
             user=user, uid=user.unixuid, group=user.researchgroup_set.get()
         )
 
-    return HttpResponse(passwd)
->>>>>>> c63c905f
+    return HttpResponse(passwd)