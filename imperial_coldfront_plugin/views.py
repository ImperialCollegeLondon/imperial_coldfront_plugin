"""Plugin views."""

from django.conf import settings
from django.contrib.auth import get_user_model
from django.contrib.auth.decorators import login_required
from django.core.mail import send_mail
from django.core.signing import BadSignature, SignatureExpired, TimestampSigner
from django.http import (
    HttpRequest,
    HttpResponse,
    HttpResponseBadRequest,
    HttpResponseForbidden,
)
from django.shortcuts import get_object_or_404, render
from django.urls import reverse

from .forms import GroupMembershipForm
from .models import GroupMembership, ResearchGroup

User = get_user_model()


@login_required
def group_members_view(request: HttpRequest, user_pk: int) -> HttpResponse:
    """Display the members of a research group for a specific user.

    This view retrieves and displays all members associated with a research group
    where the specified user (identified by `user_pk`) is the owner. Access is
    restricted to either the group owner or an administrator. Unauthorised users will
    receive a permission denied response.

    The view also checks if the specified user has Principal Investigator (PI) status
    (via the `is_pi` attribute). If the user is not a PI, the view will render a
    message indicating that the user does not own a group.

    Args:
        request (HttpRequest): The HTTP request object containing metadata about the
            request.
        user_pk (int): The primary key of the user who owns the research group to be
            displayed.

    Returns:
        HttpResponse: If access is permitted, renders `group_members.html`
                      displaying the group members.
                      If the logged-in user is unauthorised, returns a
                      `HttpResponseForbidden`.
                      If the user is not a PI, renders `no_group.html` with an
                      appropriate message.

    Raises:
        Http404: If no user is found with the provided `user_pk`.
    """
    user = get_object_or_404(User, pk=user_pk)

    if request.user != user and not request.user.is_superuser:
        return HttpResponseForbidden("Permission denied")

    if not user.userprofile.is_pi:
        return render(request, "no_group.html", {"message": "You do not own a group."})

    group_members = GroupMembership.objects.filter(group__owner=user)

    return render(request, "group_members.html", {"group_members": group_members})


@login_required
<<<<<<< HEAD
def check_access(request: HttpRequest):
    """Informational view displaying the user's current access to RCS resources."""
    if request.user.userprofile.is_pi:
        message = "You have access to RCS resources as a PI."
    elif request.user.is_superuser:
        message = "You have access to RCS resources as an administrator."
    else:
        try:
            group_membership = GroupMembership.objects.get(member=request.user)
            message = (
                "You have been granted access to the RCS compute cluster as a member "
                "of the research group of "
                f"{group_membership.group.owner.get_full_name()}."
            )
        except GroupMembership.DoesNotExist:
            message = "You do not currently have access to the RCS compute cluster."

    return render(
        request, "imperial_coldfront_plugin/check_access.html", dict(message=message)
=======
def send_group_invite(request: HttpRequest) -> HttpResponse:
    """Invite an individual to a group."""
    if not ResearchGroup.objects.filter(owner=request.user).exists():
        return HttpResponseForbidden("You are not a group owner.")

    if request.method == "POST":
        form = GroupMembershipForm(request.POST)

        if form.is_valid():
            invitee_email = form.cleaned_data["invitee_email"]

            # Create invitation URL.
            signer = TimestampSigner()
            token = signer.sign_object(
                {
                    "inviter_pk": request.user.pk,
                    "invitee_email": invitee_email,
                }
            )
            invite_url = request.build_absolute_uri(
                reverse("imperial_coldfront_plugin:accept_group_invite", args=[token])
            )

            # Send invitation via email.
            send_mail(
                "You've been invited to a group",
                f"Click the following link to accept the invitation:\n{invite_url}",
                request.user.email,
                [invitee_email],
            )

    else:
        form = GroupMembershipForm()

    return render(
        request,
        "imperial_coldfront_plugin/send_group_invite.html",
        {"form": form},
    )


@login_required
def accept_group_invite(request: HttpRequest, token: str) -> HttpResponse:
    """Accept invitation to a group.

    Args:
        request: The HTTP request object containing metadata about the request.
        token: The token that was sent to the invitee.
    """
    signer = TimestampSigner()

    # Validate token.
    try:
        invite = signer.unsign_object(token, max_age=settings.TOKEN_TIMEOUT)
    except SignatureExpired:
        return HttpResponseBadRequest("Expired token")
    except BadSignature:
        return HttpResponseBadRequest("Bad token")

    # Check the correct user is using the token.
    if invite["invitee_email"] != request.user.email:
        return HttpResponseForbidden(
            "The invite token is not associated with this email address."
        )

    # Update group membership in the database.
    group = ResearchGroup.objects.get(owner__pk=invite["inviter_pk"])
    GroupMembership.objects.get_or_create(group=group, member=request.user)

    return render(
        request=request,
        context={"inviter": group.owner, "group": group.name},
        template_name="imperial_coldfront_plugin/accept_group_invite.html",
>>>>>>> 16d0339b
    )<|MERGE_RESOLUTION|>--- conflicted
+++ resolved
@@ -64,7 +64,6 @@
 
 
 @login_required
-<<<<<<< HEAD
 def check_access(request: HttpRequest):
     """Informational view displaying the user's current access to RCS resources."""
     if request.user.userprofile.is_pi:
@@ -84,7 +83,9 @@
 
     return render(
         request, "imperial_coldfront_plugin/check_access.html", dict(message=message)
-=======
+    )
+
+
 def send_group_invite(request: HttpRequest) -> HttpResponse:
     """Invite an individual to a group."""
     if not ResearchGroup.objects.filter(owner=request.user).exists():
@@ -158,5 +159,4 @@
         request=request,
         context={"inviter": group.owner, "group": group.name},
         template_name="imperial_coldfront_plugin/accept_group_invite.html",
->>>>>>> 16d0339b
     )