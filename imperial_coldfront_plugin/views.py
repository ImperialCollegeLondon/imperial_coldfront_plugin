"""Plugin views."""

import datetime

from django.conf import settings
from django.contrib import messages
from django.contrib.auth import get_user_model
from django.contrib.auth.decorators import login_required
from django.core.signing import BadSignature, SignatureExpired, TimestampSigner
from django.db import IntegrityError
from django.http import (
    HttpRequest,
    HttpResponse,
    HttpResponseBadRequest,
    HttpResponseForbidden,
)
from django.shortcuts import get_object_or_404, redirect, render
from django.urls import reverse
from django.utils import timezone

from .emails import (
    send_group_access_granted_email,
    send_group_invite_email,
    send_manager_removed_email,
    send_member_promotion_to_manager_email,
)
from .forms import (
    GroupMembershipExtendForm,
    GroupMembershipForm,
    TermsAndConditionsForm,
    UserSearchForm,
)
from .microsoft_graph_client import get_graph_api_client
from .models import GroupMembership, ResearchGroup
<<<<<<< HEAD
from .policy import user_eligible_for_hpc_access, user_eligible_to_be_pi
=======
from .policy import (
    check_group_owner_manager_or_superuser,
    check_group_owner_or_superuser,
    user_already_has_hpc_access,
    user_eligible_for_hpc_access,
)
>>>>>>> 008e8beb

User = get_user_model()


@login_required
def research_group_terms_view(request: HttpRequest) -> HttpResponse:
    """View for accepting T&Cs and creating a ResearchGroup.

    Args:
        request: The Http request including the user information.

    Returns:
        The relevant Http response, depending on the permissions and the type of
        request.
    """
    graph_client = get_graph_api_client()
    user_profile = graph_client.user_profile(request.user.username)
    if not user_eligible_to_be_pi(user_profile) and not request.user.is_superuser:
        return HttpResponseForbidden("Permission denied")

    if request.method == "POST":
        form = TermsAndConditionsForm(request.POST)  # use TermsAndConditionsForm
        if form.is_valid():
            # Autogenerate name
            group_name = f"Research Group {request.user.username}"

            # If the group already exist, we just return that one
            if ResearchGroup.objects.filter(name=group_name).exists():
                group = ResearchGroup.objects.get(owner=request.user, name=group_name)
                messages.success(
                    request, f"A research group named '{group_name}' already exist."
                )

            else:
                if not form.accept:
                    return HttpResponseForbidden(
                        "You must accept the T&C in order to create a research group."
                    )

                gid = generate_unique_gid()
                group = ResearchGroup.objects.create(
                    owner=request.user, gid=gid, name=group_name
                )
                messages.success(request, "Research group created successfully.")

            return redirect(
                reverse(
                    "imperial_coldfront_plugin:group_members",
                    kwargs=dict(group_pk=group.pk),
                )
            )
    else:
        form = TermsAndConditionsForm()  # use TermsAndConditionsForm

    return render(
        request, "imperial_coldfront_plugin/research_group_terms.html", {"form": form}
    )


def generate_unique_gid():
    """Generate a unique GID for the ResearchGroup."""
    last_gid = ResearchGroup.objects.order_by("-gid").first()
    return (last_gid.gid + 1) if last_gid else 1000  # Start at 1000 if no groups exist


@login_required
def group_members_view(request: HttpRequest, group_pk: int) -> HttpResponse:
    """Display the members of a research group for a specific user.

    This view retrieves and displays all members associated with a research group
    where the specified user (identified by `group_pk`) is the owner. Access is
    restricted to either the group owner, an administrator, or a manager.
    Unauthorised users will receive a permission denied response.

    Args:
        request (HttpRequest): The HTTP request object containing metadata about the
            request.
        group_pk (int): The primary key of the research group to be
            displayed.

    Returns:
        HttpResponse: If access is permitted, renders `group_members.html`
                        displaying the group members.
                        If the logged-in user is unauthorised, returns a
                        `HttpResponseForbidden`.

    Raises:
        Http404: If no group is found with the provided `group_pk`.
    """
    group = get_object_or_404(ResearchGroup, pk=group_pk)
    check_group_owner_manager_or_superuser(group, request.user)

    group_members = GroupMembership.objects.filter(group=group)
    is_manager = group_members.filter(member=request.user, is_manager=True).exists()

    return render(
        request,
        "group_members.html",
        {
            "group_members": group_members,
            "is_manager": is_manager,
        },
    )


@login_required
def check_access(request: HttpRequest):
    """Informational view displaying the user's current access to RCS resources."""
    if request.user.is_superuser:
        message = "You have access as an administrator."
    elif ResearchGroup.objects.filter(owner=request.user):
        message = "You have access as the owner of a HPC access group."
    else:
        try:
            group_membership = GroupMembership.objects.get(member=request.user)
            message = (
                "You have been granted access to the RCS compute cluster as a member "
                "of the research group of "
                f"{group_membership.group.owner.get_full_name()}."
            )
        except GroupMembership.DoesNotExist:
            message = "You do not currently have access to the RCS compute cluster."

    return render(
        request, "imperial_coldfront_plugin/check_access.html", dict(message=message)
    )


@login_required
def user_search(request: HttpRequest, group_pk: int) -> HttpResponse:
    """Simple search interface to find users eligible to join a ResearchGroup."""
    if request.method == "POST":
        form = UserSearchForm(request.POST)
        if form.is_valid():
            search_query = form.cleaned_data["search"]
            graph_client = get_graph_api_client()
            search_results = graph_client.user_search(search_query)

            filtered_results = [
                user
                for user in search_results
                if user_eligible_for_hpc_access(user)
                and not user_already_has_hpc_access(user["username"])
            ]
            return render(
                request,
                "imperial_coldfront_plugin/user_search.html",
                dict(form=form, search_results=filtered_results, group_pk=group_pk),
            )
    else:
        form = UserSearchForm()

    return render(
        request, "imperial_coldfront_plugin/user_search.html", dict(form=form)
    )


@login_required
def send_group_invite(request: HttpRequest, group_pk: int) -> HttpResponse:
    """Invite an individual to a group."""
    group = get_object_or_404(ResearchGroup, pk=group_pk)
    check_group_owner_manager_or_superuser(group, request.user)

    if request.method == "POST":
        form = GroupMembershipForm(request.POST)

        if form.is_valid():
            expiration = form.cleaned_data["expiration"]

            if expiration < timezone.now().date():
                return HttpResponseBadRequest("Expiration date should be in the future")

            username = form.cleaned_data["username"]
            if GroupMembership.objects.filter(member__username=username):
                return HttpResponseBadRequest("User already in a group")

            graph_client = get_graph_api_client()
            user_profile = graph_client.user_profile(username)

            if not user_eligible_for_hpc_access(
                user_profile
            ) or user_already_has_hpc_access(user_profile["username"]):
                return HttpResponseBadRequest("User not found or not eligible")

            invitee_email = user_profile["email"]

            # Create invitation URL.
            signer = TimestampSigner()
            token = signer.sign_object(
                {
                    "expiration": expiration.isoformat(),
                    "group_pk": group.pk,
                    "invitee_email": invitee_email,
                }
            )
            invite_url = request.build_absolute_uri(
                reverse("imperial_coldfront_plugin:accept_group_invite", args=[token])
            )
            send_group_invite_email(invitee_email, group.owner, invite_url, expiration)
            return render(
                request,
                "imperial_coldfront_plugin/invite_sent.html",
                dict(invitee_email=invitee_email, group_pk=group_pk),
            )
    return HttpResponseBadRequest("Invalid data")


@login_required
def accept_group_invite(request: HttpRequest, token: str) -> HttpResponse:
    """Accept invitation to a group.

    Args:
        request: The HTTP request object containing metadata about the request.
        token: The token that was sent to the invitee.
    """
    signer = TimestampSigner()

    # Validate token.
    try:
        invite = signer.unsign_object(token, max_age=settings.INVITATION_TOKEN_TIMEOUT)
    except SignatureExpired:
        return HttpResponseBadRequest("Expired token")
    except BadSignature:
        return HttpResponseBadRequest("Bad token")

    # Check the correct user is using the token.
    if invite["invitee_email"] != request.user.email:
        return HttpResponseForbidden(
            "The invite token is not associated with this email address."
        )

    group = ResearchGroup.objects.get(pk=invite["group_pk"])
    expiration = timezone.datetime.fromisoformat(invite["expiration"])

    if request.method == "POST":
        form = TermsAndConditionsForm(request.POST)
        # Check if the user has accepted the terms and conditions.
        if form.is_valid():
            # Update group membership in the database.
            try:
                GroupMembership.objects.create(
                    group=group,
                    member=request.user,
                    expiration=expiration,
                )
            except IntegrityError:
                return HttpResponseBadRequest("User already in group")
            send_group_access_granted_email(request.user, group.owner)
            return render(
                request=request,
                template_name="imperial_coldfront_plugin/accept_group_invite.html",
                context={
                    "inviter": group.owner,
                    "group": group.name,
                    "expiration": expiration,
                },
            )
    else:
        form = TermsAndConditionsForm()
    return render(
        request=request,
        context={
            "inviter": group.owner,
            "group": group.name,
            "expiration": expiration,
            "form": form,
        },
        template_name="imperial_coldfront_plugin/member_terms_and_conditions.html",
    )


@login_required
def remove_group_member(request: HttpRequest, group_membership_pk: int) -> HttpResponse:
    """Remove a member from a research group.

    Returns:
        HttpResponse: Redirects to the group members view.
    """
    group_membership = get_object_or_404(GroupMembership, pk=group_membership_pk)
    group = group_membership.group
    check_group_owner_manager_or_superuser(group, request.user)

    if group_membership.member == request.user:
        return HttpResponseForbidden("You cannot remove yourself from the group.")

    group_membership.delete()

    return redirect(reverse("imperial_coldfront_plugin:group_members", args=[group.pk]))


def get_active_users(request: HttpRequest) -> HttpResponse:
    """Get the active users in unix passwd format.

    Note: the UnixUID must exist for each user in a group and the group owner, this view
    ignores users that do not have a UnixUID.

    Args:
        request: The HTTP request object containing metadata about the request.
    """
    passwd = ""
    format_str = (
        "{user.username}:x:{uid.identifier}:{group.gid}:{user.first_name} "
        "{user.last_name}:/rds/general/user/{user.username}/home:/bin/bash\n"
    )
    qs = (
        User.objects.filter(groupmembership__isnull=False)
        .filter(unixuid__isnull=False)
        .distinct()
    )
    for user in qs:
        passwd += format_str.format(
            user=user, uid=user.unixuid, group=user.groupmembership.group
        )
    for user in (
        User.objects.filter(researchgroup__isnull=False)
        .filter(unixuid__isnull=False)
        .distinct()
        .difference(qs)
    ):
        passwd += format_str.format(
            user=user, uid=user.unixuid, group=user.researchgroup_set.get()
        )

    return HttpResponse(passwd)


def get_group_data(request: HttpRequest) -> HttpResponse:
    """Get the group data in unix etc/group format.

    Args:
        request: The HTTP request object containing metadata about the request.
    """
    groups = ""
    format_str = "{group.name}:x:{group.gid}:{users}\n"
    qs = ResearchGroup.objects.all()
    for group in qs:
        users = group.groupmembership_set.values_list("member__username", flat=True)
        groups += format_str.format(group=group, users=",".join(users))

    return HttpResponse(groups)


@login_required
def make_group_manager(request: HttpRequest, group_membership_pk: int) -> HttpResponse:
    """Make a group member a manager.

    Args:
        request: The HTTP request object containing metadata about the request.
        group_membership_pk: The primary key of the group membership to be updated.
    """
    group_membership = get_object_or_404(GroupMembership, pk=group_membership_pk)
    group = group_membership.group
    check_group_owner_or_superuser(group, request.user)

    group_membership.is_manager = True
    group_membership.save()

    send_member_promotion_to_manager_email(group_membership.member, group.owner)

    return redirect(reverse("imperial_coldfront_plugin:group_members", args=[group.pk]))


@login_required
def remove_group_manager(
    request: HttpRequest, group_membership_pk: int
) -> HttpResponse:
    """Remove a group manager.

    Args:
        request: The HTTP request object containing metadata about the request.
        group_membership_pk: The primary key of the group membership to be updated.
    """
    group_membership = get_object_or_404(GroupMembership, pk=group_membership_pk)
    group = group_membership.group
    check_group_owner_or_superuser(group, request.user)

    group_membership.is_manager = False
    group_membership.save()

    send_manager_removed_email(group_membership.member, group.owner)

    return redirect(reverse("imperial_coldfront_plugin:group_members", args=[group.pk]))


@login_required
def group_membership_extend(
    request: HttpRequest, group_membership_pk: int
) -> HttpResponse:
    """Extend the membership of a group member.

    Args:
        request: The HTTP request object containing metadata about the request.
        group_membership_pk: The primary key of the group membership to be updated.
    """
    group_membership = get_object_or_404(GroupMembership, pk=group_membership_pk)
    group = group_membership.group

    check_group_owner_manager_or_superuser(group, request.user)

    if group_membership.member == request.user:
        return HttpResponseForbidden("You cannot extend your own membership.")

    # on GET request - display the user's information and the current expiry
    # date as well as a form allowing them to specify the length of an
    # extension.
    # on POST request - updates the expiry date of the GroupMembership based
    # on the form data and redirects to group_members_view.

    if request.method == "POST":
        form = GroupMembershipExtendForm(request.POST)
        if form.is_valid():
            extend_length = form.cleaned_data["extend_length"]
            group_membership.expiration += datetime.timedelta(days=extend_length)
            group_membership.save()
            return redirect(
                reverse("imperial_coldfront_plugin:group_members", args=[group.pk])
            )

    else:
        form = GroupMembershipExtendForm()

    return render(
        request,
        "imperial_coldfront_plugin/extend_membership.html",
        dict(form=form, group_membership=group_membership),
    )<|MERGE_RESOLUTION|>--- conflicted
+++ resolved
@@ -32,16 +32,13 @@
 )
 from .microsoft_graph_client import get_graph_api_client
 from .models import GroupMembership, ResearchGroup
-<<<<<<< HEAD
-from .policy import user_eligible_for_hpc_access, user_eligible_to_be_pi
-=======
 from .policy import (
     check_group_owner_manager_or_superuser,
     check_group_owner_or_superuser,
     user_already_has_hpc_access,
     user_eligible_for_hpc_access,
+    user_eligible_to_be_pi,
 )
->>>>>>> 008e8beb
 
 User = get_user_model()
 
