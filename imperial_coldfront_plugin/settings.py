"""Settings for the Imperial Coldfront plugin.

These are imported into the project level settings by the Coldfront plugin mechanism.
"""

from datetime import timedelta

from coldfront.config.env import ENV

INVITATION_TOKEN_TIMEOUT = timedelta(days=7).total_seconds()
MICROSOFT_TENANT_ID = ENV.str("MICROSOFT_TENANT_ID", default="")
ADDITIONAL_USER_SEARCH_CLASSES = ["imperial_coldfront_plugin.views.GraphAPISearch"]
GPFS_API_URL = ENV.str("GPFS_API_URL", default="")
"""URL of the GPFS server."""
GPFS_API_USERNAME = ENV.str("GPFS_API_USERNAME", default="")
"""Username to access the server."""
GPFS_API_PASSWORD = ENV.str("GPFS_API_PASSWORD", default="")
"""Associated password."""
GPFS_API_VERIFY = ENV.bool("GPFS_API_VERIFY", default=False)
<<<<<<< HEAD
"""If certificate should be verified when connecting to the server.

Need to be False in order to access self-signed certificates.
"""
GPFS_API_TIMEOUT = ENV.int("GPFS_API_TIMEOUT", default=60)
"""Timeout for requests that require creating, deleting or updating resources."""
EXPIRATION_NOTIFICATION_DAYS = [1, 5, 30]
=======

EXPIRATION_NOTIFICATION_DAYS = [1, 5, 30]

LDAP_USERNAME = ENV.str("LDAP_USERNAME", default="")
"""Active Directory user account name."""
LDAP_PASSWORD = ENV.str("LDAP_PASSWORD", default="")
"""Password for LDAP_USERNAME."""
LDAP_URI = ENV.str("LDAP_URI", default="")
"""Active Directory server URI."""
LDAP_USER_OU = ENV.str(
    "LDAP_USER_OU", default="OU=Users,OU=Imperial College (London),dc=ic,dc=ac,dc=uk"
)
"""The organisational unit containing Imperial user data."""
LDAP_GROUP_OU = ENV.str(
    "LDAP_GROUP_OU",
    default="OU=RCS,OU=Groups,OU=Imperial College (London),DC=ic,DC=ac,DC=uk",
)
"""The organisational unit containing RDF access groups."""

LDAP_ENABLED = bool(LDAP_USERNAME and LDAP_PASSWORD and LDAP_URI)
>>>>>>> 3b7861bd
<|MERGE_RESOLUTION|>--- conflicted
+++ resolved
@@ -17,15 +17,12 @@
 GPFS_API_PASSWORD = ENV.str("GPFS_API_PASSWORD", default="")
 """Associated password."""
 GPFS_API_VERIFY = ENV.bool("GPFS_API_VERIFY", default=False)
-<<<<<<< HEAD
 """If certificate should be verified when connecting to the server.
 
 Need to be False in order to access self-signed certificates.
 """
 GPFS_API_TIMEOUT = ENV.int("GPFS_API_TIMEOUT", default=60)
 """Timeout for requests that require creating, deleting or updating resources."""
-EXPIRATION_NOTIFICATION_DAYS = [1, 5, 30]
-=======
 
 EXPIRATION_NOTIFICATION_DAYS = [1, 5, 30]
 
@@ -45,5 +42,4 @@
 )
 """The organisational unit containing RDF access groups."""
 
-LDAP_ENABLED = bool(LDAP_USERNAME and LDAP_PASSWORD and LDAP_URI)
->>>>>>> 3b7861bd
+LDAP_ENABLED = bool(LDAP_USERNAME and LDAP_PASSWORD and LDAP_URI)