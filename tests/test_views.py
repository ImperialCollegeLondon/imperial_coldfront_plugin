--- conflicted
+++ resolved
@@ -535,11 +535,8 @@
         assert pi_group_manager.get_full_name() in email.body
 
 
-<<<<<<< HEAD
-class TestGroupMembershipExtendView(LoginRequiredMixin):
-=======
 class TestGroupMembershipExtendView(LoginRequiredMixin, GroupMembershipPKMixin):
->>>>>>> 7c460c51
+
     """Tests for the group membership extend view."""
 
     def _get_url(self, group_membership_pk=1):
