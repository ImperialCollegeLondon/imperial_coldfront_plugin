--- conflicted
+++ resolved
@@ -969,8 +969,8 @@
         response = superuser_client.get(self._get_url("test"))
         assert response.status_code == HTTPStatus.OK
         assertTemplateUsed(response, "imperial_coldfront_plugin/task_list.html")
-<<<<<<< HEAD
         assert len(response.context["tasks"]) == 3
+        assert len(response.context["completed"]) == 3
 
 
 def test_get_or_create_project(pi):
@@ -1010,7 +1010,4 @@
 
     assert not django_user_model.objects.filter(username=parsed_profile["username"])
     user = get_or_create_user(parsed_profile["username"])
-    assert user == django_user_model.objects.get(username=parsed_profile["username"])
-=======
-        assert len(response.context["completed"]) == 3
->>>>>>> 3a3f4fa1
+    assert user == django_user_model.objects.get(username=parsed_profile["username"])