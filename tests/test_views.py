--- conflicted
+++ resolved
@@ -7,11 +7,7 @@
 from django.conf import settings
 from django.core.signing import TimestampSigner
 from django.shortcuts import reverse
-<<<<<<< HEAD
-from pytest_django.asserts import assertRedirects
-=======
-from pytest_django.asserts import assertTemplateUsed
->>>>>>> 71c9f700
+from pytest_django.asserts import assertRedirects, assertTemplateUsed
 
 from imperial_coldfront_plugin.forms import GroupMembershipForm, TermsAndConditionsForm
 from imperial_coldfront_plugin.models import GroupMembership, UnixUID
@@ -251,7 +247,6 @@
         )
 
 
-<<<<<<< HEAD
 class TestRemoveGroupMemberView(LoginRequiredMixin):
     """Tests for the remove group member view."""
 
@@ -283,7 +278,8 @@
         """Test the view response for an invalid group membership."""
         response = user_client.get(self._get_url(1))
         assert response.status_code == HTTPStatus.NOT_FOUND
-=======
+
+
 class TestGetActiveUsersView:
     """Tests for the get active users view."""
 
@@ -334,5 +330,4 @@
 
         response = auth_client_factory(group.owner).get(self._get_url())
         assert response.status_code == HTTPStatus.OK
-        assert b"" == response.content
->>>>>>> 71c9f700
+        assert b"" == response.content