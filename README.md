--- conflicted
+++ resolved
@@ -38,28 +38,7 @@
 
 Versions can be restricted from updating within the `pyproject.toml` using standard python package version specifiers, i.e. `"black<23"` or `"pip-tools!=6.12.2"`
 
-<<<<<<< HEAD
-## Making Migrations
-
-As a standalone Django application this plugin provides models to extend the
-Coldfront data model. A helper script is provided to generate migrations for
-these models. To use it, run the following command:
-
-```bash
-python makemigrations.py
-```
-
-This is equivalent to running `python manage.py makemigrations` in a Django
-project and all the same options are available. See options with:
-
-```bash
-python makemigrations.py --help
-```
-
-## Customising
-=======
 ## Usage
->>>>>>> 5b407a4d
 
 To get started:
 
@@ -80,4 +59,21 @@
 
    ```bash
    pre-commit install
-   ```+   ```
+
+## Making Migrations
+
+As a standalone Django application this plugin provides models to extend the
+Coldfront data model. A helper script is provided to generate migrations for
+these models. To use it, run the following command:
+
+```bash
+python makemigrations.py
+```
+
+This is equivalent to running `python manage.py makemigrations` in a Django
+project and all the same options are available. See options with:
+
+```bash
+python makemigrations.py --help
+```